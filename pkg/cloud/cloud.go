--- conflicted
+++ resolved
@@ -66,10 +66,10 @@
 
 // FileSystemOptions represents the options to create FSx for Lustre filesystem
 type FileSystemOptions struct {
-<<<<<<< HEAD
 	CapacityGiB                   int64
 	SubnetId                      string
 	SecurityGroupIds              []string
+	AutoImportPolicy              string
 	S3ImportPath                  string
 	S3ExportPath                  string
 	DeploymentType                string
@@ -78,17 +78,6 @@
 	DailyAutomaticBackupStartTime string
 	AutomaticBackupRetentionDays  int64
 	CopyTagsToBackups             bool
-=======
-	CapacityGiB              int64
-	SubnetId                 string
-	SecurityGroupIds         []string
-	AutoImportPolicy         string
-	S3ImportPath             string
-	S3ExportPath             string
-	DeploymentType           string
-	KmsKeyId                 string
-	PerUnitStorageThroughput int64
->>>>>>> 6b66b59e
 }
 
 // FSx abstracts FSx client to facilitate its mocking.
